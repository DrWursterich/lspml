--- conflicted
+++ resolved
@@ -1,16 +1,3 @@
-<<<<<<< HEAD
-use super::{
-    super::{TOKEN_MODIFIERS, TOKEN_TYPES},
-    LsError, ResponseErrorCode,
-};
-use crate::{
-    document_store,
-    grammar::{self, TagDefinition},
-    parser,
-    spel::{ast, parser::Parser},
-};
-=======
->>>>>>> b493da05
 use anyhow::Result;
 use lsp_server::ErrorCode;
 use lsp_types::{SemanticToken, SemanticTokenModifier, SemanticTokenType, SemanticTokensParams};
